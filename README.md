--- conflicted
+++ resolved
@@ -1,136 +1,47 @@
-<<<<<<< HEAD
-<h1 align="center">Operations Research Web Application</h1>
-
-<p align="center">
-  <img src="https://insat.rnu.tn/assets/images/logo_c.png" width="100" alt="INSAT Logo"><br><br>
-  <a href="https://kacemath-operations-research.hf.space/" target="_blank">
-    <img src="https://img.shields.io/badge/HuggingFace-Space-blue?logo=huggingface" alt="Try it on Hugging Face Spaces" />
-  </a>
-</p>
-
-This project demonstrates the use of **Linear Programming (PL)** and **Mixed-Integer Linear Programming (PLNE)** for solving real-world optimisation problems using **Gurobi**. It uses **Gradio** to provide an interactive web interface.
-
-## Features
-
-- **Production Planning (PL):** Optimises the number of products to manufacture for maximum profit under resource constraints.
-- **Staff Scheduling (PLNE):** Mock assignment of employees to shifts based on availability.
-
-## Project Structure
-
-```
-.
-├── app.py                          # Main entry point of the Gradio application
-├── assets/
-│   └── compte_rendu.pdf           # Project report
-├── models/
-│   └── gurobi_models.py           # Gurobi-based solvers for PL and PLNE
-├── ui/
-│   └── gradio_sections.py         # UI layout and Gradio component logic
-├── requirements.txt               # Python dependencies
-└── README.md                      # Project documentation
-````
-
-## Prerequisites
-- Python 3.9 or higher
-
-## Environment Setup
-### 1. Clone the repository
-
-```bash
-git clone https://github.com/KacemMathlouthi/OperationsResearch.git
-cd OperationsResearch
-````
-
-### 2. Create and activate a virtual environment
-
-#### Linux/macOS
-
-```bash
-python3 -m venv venv
-source venv/bin/activate
-```
-
-#### Windows
-
-```cmd
-python -m venv venv
-venv\Scripts\activate
-```
-
-### 3. Install dependencies
-
-```bash
-pip install -r requirements.txt
-```
-
-## Running the Application
-
-Ensure you are in the project root directory and your virtual environment is activated:
-
-```bash
-python app.py
-```
-
-The application will launch locally at `http://127.0.0.1:7860/`.
-
-## Usage
-
-### Tabs Available:
-
-* **Project Info:** Displays team information and a PDF report.
-* **Production Planning (PL):** Solve and visualise a linear programming problem using product and resource data.
-* **Staff Scheduling (PLNE):** Simulated assignment of employees to shifts based on availability.
-
-## Notes
-
-* Visualisations are generated with `matplotlib`.
-* UI built with `Gradio Blocks` using tabbed layout.
-* PDF report embedded with base64 encoding.
-=======
-# Satellite Collision Avoidance Web App
-
-[![License: MIT](https://img.shields.io/badge/License-MIT-yellow.svg)](https://opensource.org/licenses/MIT)
-
-A web-based interface for optimizing satellite trajectories to prevent collisions while minimizing fuel consumption. Built with Python/Gurobi for optimization and Three.js for 3D visualization.
-
-![App Screenshot](./assets/sat-cap.png)
-
-### Fuel Minimization Objective
-```math
-\text{Minimize } \sum_{i=1}^N \sum_{t=0}^{T-1} \delta_{i,t} \quad \text{where } \delta_{i,t} \geq c_{\text{fuel}} \sum_{a \in \{x,y,z\}} |u_{i,t}^a|
-```
-
-## Features
-- Interactive 3D visualization of satellite trajectories
-- Configurable safety margins and thrust limits
-- Real-time MILP optimization backend
-- Scenario export/import in JSON format
-
-## Problem Formulation
-### Orbital Dynamics
-For satellite $i$ at time $t$ with mass $m_i$ and thrust $\mathbf{u}_{i,t}$:
-
-```math
-\begin{aligned}
-\mathbf{p}_{i,t+1} &= \mathbf{p}_{i,t} + \mathbf{v}_{i,t} \Delta t + \frac{1}{2m_i} \mathbf{u}_{i,t} (\Delta t)^2 \\
-\mathbf{v}_{i,t+1} &= \mathbf{v}_{i,t} + \frac{1}{m_i} \mathbf{u}_{i,t} \Delta t
-\end{aligned}
-```
-
-### Collision Avoidance
-For all satellite pairs $(i,j)$ and times $t \geq 1$:
-```math
-\begin{aligned}
-|p_{i,t}^x - p_{j,t}^x| &\geq d_{\text{safe}} \cdot b_{ij,t}^x \\
-|p_{i,t}^y - p_{j,t}^y| &\geq d_{\text{safe}} \cdot b_{ij,t}^y \\
-|p_{i,t}^z - p_{j,t}^z| &\geq d_{\text{safe}} \cdot b_{ij,t}^z \\
-b_{ij,t}^x + b_{ij,t}^y + b_{ij,t}^z &\geq 1 \quad (b_{ij,t}^a \in \{0,1\})
-\end{aligned}
-```
-
-### Additional Resources
-
-For a comprehensive explanation of the problem statement, including mathematical formulations and assumptions, refer to the [Problem Statement](./assets/problem_statement.md). This document provides in-depth details about the orbital dynamics, collision avoidance constraints, and optimization objectives used in this project.
-
-
->>>>>>> d0b7aaaf
+# Satellite Collision Avoidance Web App
+
+[![License: MIT](https://img.shields.io/badge/License-MIT-yellow.svg)](https://opensource.org/licenses/MIT)
+
+A web-based interface for optimizing satellite trajectories to prevent collisions while minimizing fuel consumption. Built with Python/Gurobi for optimization and Three.js for 3D visualization.
+
+![App Screenshot](./assets/sat-cap.png)
+
+### Fuel Minimization Objective
+```math
+\text{Minimize } \sum_{i=1}^N \sum_{t=0}^{T-1} \delta_{i,t} \quad \text{where } \delta_{i,t} \geq c_{\text{fuel}} \sum_{a \in \{x,y,z\}} |u_{i,t}^a|
+```
+
+## Features
+- Interactive 3D visualization of satellite trajectories
+- Configurable safety margins and thrust limits
+- Real-time MILP optimization backend
+- Scenario export/import in JSON format
+
+## Problem Formulation
+### Orbital Dynamics
+For satellite $i$ at time $t$ with mass $m_i$ and thrust $\mathbf{u}_{i,t}$:
+
+```math
+\begin{aligned}
+\mathbf{p}_{i,t+1} &= \mathbf{p}_{i,t} + \mathbf{v}_{i,t} \Delta t + \frac{1}{2m_i} \mathbf{u}_{i,t} (\Delta t)^2 \\
+\mathbf{v}_{i,t+1} &= \mathbf{v}_{i,t} + \frac{1}{m_i} \mathbf{u}_{i,t} \Delta t
+\end{aligned}
+```
+
+### Collision Avoidance
+For all satellite pairs $(i,j)$ and times $t \geq 1$:
+```math
+\begin{aligned}
+|p_{i,t}^x - p_{j,t}^x| &\geq d_{\text{safe}} \cdot b_{ij,t}^x \\
+|p_{i,t}^y - p_{j,t}^y| &\geq d_{\text{safe}} \cdot b_{ij,t}^y \\
+|p_{i,t}^z - p_{j,t}^z| &\geq d_{\text{safe}} \cdot b_{ij,t}^z \\
+b_{ij,t}^x + b_{ij,t}^y + b_{ij,t}^z &\geq 1 \quad (b_{ij,t}^a \in \{0,1\})
+\end{aligned}
+```
+
+### Additional Resources
+
+For a comprehensive explanation of the problem statement, including mathematical formulations and assumptions, refer to the [Problem Statement](./assets/problem_statement.md). This document provides in-depth details about the orbital dynamics, collision avoidance constraints, and optimization objectives used in this project.
+
+
+